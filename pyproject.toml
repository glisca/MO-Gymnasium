--- conflicted
+++ resolved
@@ -37,11 +37,7 @@
 minecart = ["scipy >=1.7.3  "]
 mujoco = ["mujoco >=2.3.0", "imageio >=2.14.1"]
 highway = ["highway-env"]
-<<<<<<< HEAD
-box2d = ["gymnasium[box2d]"]
-=======
 box2d = ["box2d-py ==2.3.5", "pygame ==2.1.3.dev8", "swig ==4.*"]
->>>>>>> 6d6ec3af
 all = [
     # All dependencies above except accept-rom-license
     # NOTE: No need to manually remove the duplicates, setuptools automatically does that.
@@ -56,13 +52,9 @@
     # highway
     "highway-env >= 1.7.1",
     # box2d
-<<<<<<< HEAD
-    "gymnasium[box2d]",
-=======
     "box2d-py ==2.3.5",
     "pygame ==2.1.3.dev8",
     "swig ==4.*",
->>>>>>> 6d6ec3af
 ]
 testing = ["pytest ==7.1.3"]
 
